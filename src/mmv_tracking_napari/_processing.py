--- conflicted
+++ resolved
@@ -1,12 +1,7 @@
 import multiprocessing
 import os
 import platform
-<<<<<<< HEAD
 from multiprocessing import Pool
-=======
-import time
-from threading import Event
->>>>>>> 25813580
 
 import napari
 import numpy as np
@@ -26,10 +21,7 @@
 )
 from scipy import ndimage, optimize, spatial
 
-<<<<<<< HEAD
-=======
 from ._logger import notify, choice_dialog, handle_exception
->>>>>>> 25813580
 from ._grabber import grab_layer
 from ._logger import choice_dialog, notify
 
@@ -129,7 +121,6 @@
 
         self.layout().addWidget(content)
 
-<<<<<<< HEAD
     def toggle_segmentation_buttons(self, text):  # ?? copilot doc
         """
         Toggles the segmentation buttons based on the selected model.
@@ -140,9 +131,6 @@
         Returns:
             None
         """
-=======
-    def toggle_segmentation_buttons(self, text):
->>>>>>> 25813580
         if text == "select model":
             self.btn_segment.setEnabled(False)
             self.btn_preview_segment.setEnabled(False)
@@ -150,14 +138,10 @@
             self.btn_segment.setEnabled(True)
             self.btn_preview_segment.setEnabled(True)
 
-<<<<<<< HEAD
     def read_models(self):  # cpoilot doc
         """
         Reads the available models from the 'models' directory and adds them to the segmentation combobox.
         """
-=======
-    def read_models(self):
->>>>>>> 25813580
         path = os.path.join(os.path.dirname(os.path.abspath(__file__)), "models")
         for file in os.listdir(path):
             self.combobox_segmentation.addItem(file)
@@ -222,25 +206,10 @@
             data = grab_layer(
                 self.viewer, self.parent.combobox_image.currentText()
             ).data
-<<<<<<< HEAD
-        except AttributeError:
-            print("Image layer not found in viewer")
-            QApplication.restoreOverrideCursor()
-            notify("No image layer found!")
-            return
-
-        if data is None:
-            print("Image layer not selected")
-            QApplication.restoreOverrideCursor()
-            notify("Please select the image layer!")
-            return
-
-=======
         except ValueError as exc:
             handle_exception(exc)
             return
 
->>>>>>> 25813580
         if demo:
             data = data[0:5]
 
@@ -307,13 +276,6 @@
         """
         # check if tracks are usable
         tracks, layername = params
-<<<<<<< HEAD
-        tracks_layer = grab_layer(
-            self.viewer, self.parent.combobox_tracks.currentText()
-        )
-        if tracks_layer is None:
-            self.viewer.add_tracks(tracks, name=layername)
-=======
         try:
             tracks_layer = grab_layer(
                 self.viewer, self.parent.combobox_tracks.currentText()
@@ -324,7 +286,6 @@
             else:
                 handle_exception(exc)
                 return
->>>>>>> 25813580
         else:
             tracks_layer.data = tracks
         self.parent.combobox_tracks.setCurrentText(layername)
@@ -365,21 +326,8 @@
             data = grab_layer(
                 self.viewer, self.parent.combobox_segmentation.currentText()
             ).data
-<<<<<<< HEAD
-        except AttributeError:
-            print("Segmentation layer not found in viewer")
-            QApplication.restoreOverrideCursor()
-            notify("No segmentation layer found!")
-            return
-
-        if data is None:
-            print("Segmentation layer not selected")
-            QApplication.restoreOverrideCursor()
-            notify("Please select the segmentation layer!")
-=======
         except ValueError as exc:
             handle_exception(exc)
->>>>>>> 25813580
             return
 
         # check for tracks layer
@@ -478,12 +426,8 @@
                 next_id += 1
 
         tracks = tracks.astype(int)
-<<<<<<< HEAD
         # np.save("tracks.npy", tracks) # TODO: why is this here?   # ?? Also für das originale Tracking haben wir das gespeichert und in einem anderen Skript eingelesen
                                                                     # ich vermute, das ist einfach ein Überbleibsel davon und kann weg oder?
-=======
-        # np.save("tracks.npy", tracks) # TODO: why is this here?
->>>>>>> 25813580
 
         QApplication.restoreOverrideCursor()
         return tracks, tracks_name
@@ -500,86 +444,9 @@
         np.set_printoptions(threshold=sys.maxsize)
         print(self.viewer.layers[self.viewer.layers.index("Tracks")].data)
         QApplication.restoreOverrideCursor()
-        """
-        Replaces Track ID 0 with new Track ID
-        Changes Segmentation IDs to corresponding Track IDs
-        """
-        import multiprocessing
-
-<<<<<<< HEAD
-        if self.rb_eco.isChecked():
-            self.AMOUNT_OF_THREADS = np.maximum(
-                1, int(multiprocessing.cpu_count() * 0.4)
-            )
-        else:
-            self.AMOUNT_OF_THREADS = np.maximum(
-                1, int(multiprocessing.cpu_count() * 0.8)
-            )
-        try:
-            label_layer = self.viewer.layers[
-                self.viewer.layers.index("Segmentation Data")
-            ]
-        except ValueError:
-            message("No label layer found!")
-            return
-        self.btn_adjust_seg_ids.setEnabled(False)
-        self.rb_eco.setEnabled(False)
-        self.rb_heavy.setEnabled(False)
-
-        self.done = ThreadSafeCounter(0)
-        self.new_id = 0
-        self.completed = ThreadSafeCounter(0)
-        next_slice = SliceCounter()
-
-        self.threads = [QThread() for _ in range(self.AMOUNT_OF_THREADS)]
-
-        for thread in self.threads:
-            thread.finished.connect(thread.deleteLater)
-
-        self.tracks_worker = AdjustTracksWorker(self, self.tracks)
-        self.tracks_worker.moveToThread(self.threads[0])
-        self.threads[0].started.connect(self.tracks_worker.run)
-        self.tracks_worker.progress.connect(self._update_progress)
-        self.tracks_worker.tracks_ready.connect(self._replace_tracks)
-        for thread in self.threads[1 : self.AMOUNT_OF_THREADS]:
-            self.tracks_worker.finished.connect(thread.start)
-        self.tracks_worker.status.connect(self._set_description)
-        self.tracks_worker.finished.connect(self.tracks_worker.deleteLater)
-
-        self.seg_workers = [
-            AdjustSegWorker(self, label_layer, self.tracks, next_slice, self.completed)
-            for _ in range(self.AMOUNT_OF_THREADS)
-        ]
-        for i in range(0, self.AMOUNT_OF_THREADS):
-            self.seg_workers[i].moveToThread(self.threads[i])
-
-        self.tracks_worker.finished.connect(self.seg_workers[0].run)
-        for i in range(1, self.AMOUNT_OF_THREADS):
-            self.threads[i].started.connect(self.seg_workers[i].run)
-
-        for seg_worker in self.seg_workers:
-            seg_worker.update_progress.connect(self._multithread_progress)
-            seg_worker.status.connect(self._multithread_description)
-            seg_worker.finished.connect(seg_worker.deleteLater)
-
-        for i in range(0, self.AMOUNT_OF_THREADS):
-            self.seg_workers[i].finished.connect(self.threads[i].quit)
-
-        for thread in self.threads:
-            thread.finished.connect(self._enable_adjust_button)
-
-        self.threads[0].start()
-        print("(>'-')>")
-
-
-def segment_slice(slice, parameters):   # ?? Der parameter slice ist nen array oder?
-                                        # Hier sollten wir nochmal schauen. Können wir mit cellpose.core.use_gpu() überprüfen, ob eine GPU verfügbar ist? (Auch wenn das nicht immer zu funktionieren schien)
-                                        # Und falls ja, können wir vlt. für die GPU-Variante für model.eval über die einzelnen Slices loopen, damit wir nicht jedes mal models.Cellposemodel(...) neu aufrufen müssen?
-                                        # Ich vermute, der verpflichtende models.CellposeModel Aufruf pro Slice lässt sich für die multi-processing CPU Variante aber nicht schön umgehen oder?
-=======
+
 
 def segment_slice(slice, parameters):
->>>>>>> 25813580
     """
     Calculate segmentation for a single slice
 
@@ -594,11 +461,7 @@
     -------
     """
     model = models.CellposeModel(gpu=False, pretrained_model=parameters["model_path"])
-<<<<<<< HEAD
     mask, _, _ = model.eval(
-=======
-    mask = model.eval(
->>>>>>> 25813580
         slice,
         channels=[parameters["chan"], parameters["chan2"]],
         diameter=parameters["diameter"],
@@ -630,7 +493,6 @@
     return (centroids, labels)
 
 
-<<<<<<< HEAD
 def match_centroids(slice_pair):    # ?? copilot docs; Konstanten raus; Was mir generell noch auffällt: Wäre es "optisch ansprechender", wenn wir die Funktion hier vor 
                                     # _track_segmentation definieren würden, da match_centroids dort aufgerufen wird? Wäre das "best practice" oder ist sowas egal?
                                     # und slice_pair sollten wir sehr gut kommentieren, da es nicht offensichtlich ist, was das ist bzw. was da drin steckt
@@ -658,14 +520,6 @@
     num_cells_child = len(child_centroids)
 
 
-=======
-def match_centroids(slice_pair):
-    APPROX_INF = 65535
-    MAX_MATCHING_DIST = 45
-
-    num_cells_parent = len(slice_pair[0][0])
-    num_cells_child = len(slice_pair[1][0])
->>>>>>> 25813580
 
     # calculate distance between each pair of cells
     cost_mat = spatial.distance.cdist(parent_centroids, child_centroids)
