--- conflicted
+++ resolved
@@ -2,12 +2,8 @@
 import time
 from pathlib import Path
 
-<<<<<<< HEAD
-=======
 from qtpy.QtWidgets import QMessageBox, QInputDialog, QApplication
->>>>>>> 25813580
 from napari.qt.threading import thread_worker
-from qtpy.QtWidgets import QInputDialog, QMessageBox
 
 
 def setup_logging():
@@ -74,24 +70,10 @@
             msg.addButton(choice[0], choice[1])
         else:
             msg.addButton(choice)
-<<<<<<< HEAD
     print(f"Prompting user: '{text}'")
     return msg.exec()
-=======
-    print("Prompting user: '{}'".format(text))
-    return msg.exec()
-
-
-def layer_select(parent, layertype):
-    title = "Select Layer"
-    text = f"Please select the layer that has the {layertype}"
-    items = []
-    for layer in parent.viewer.layers:
-        items.append(layer.name)
-    return QInputDialog.getItem(parent, title, text, items, editable=False)
 
 
 def handle_exception(exception):
     notify(str(exception))
-    QApplication.restoreOverrideCursor()
->>>>>>> 25813580
+    QApplication.restoreOverrideCursor()