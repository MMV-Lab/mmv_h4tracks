--- conflicted
+++ resolved
@@ -1,4 +1,3 @@
-<<<<<<< HEAD
 import napari
 import multiprocessing
 import warnings
@@ -526,540 +525,4 @@
         if self.rb_eco.isChecked():
             return max(1, int(multiprocessing.cpu_count() * 0.4))
         else:
-            return max(1, int(multiprocessing.cpu_count() * 0.8))
-=======
-import napari
-import multiprocessing
-import warnings
-
-from qtpy.QtWidgets import (
-    QWidget,
-    QLabel,
-    QGroupBox,
-    QPushButton,
-    QRadioButton,
-    QVBoxLayout,
-    QGridLayout,
-    QScrollArea,
-    QMessageBox,
-    QApplication,
-    QFileDialog,
-    QComboBox,
-    QTabWidget,
-    QSizePolicy,
-)
-from qtpy.QtCore import Qt
-from qtpy.QtGui import QImage, QPixmap
-
-from pathlib import Path
-import numpy as np
-import copy
-import cv2
-import zarr
-from napari.layers.image.image import Image
-from napari.layers.labels.labels import Labels
-from napari.layers.tracks.tracks import Tracks
-
-from ._analysis import AnalysisWindow
-from ._evaluation import EvaluationWindow
-from ._logger import notify
-from ._reader import open_dialog, napari_get_reader
-from ._segmentation import SegmentationWindow
-from ._tracking import TrackingWindow
-from ._writer import save_zarr
-from ._grabber import grab_layer
-
-
-class MMVH4TRACKS(QWidget):
-    """
-    The main widget of our application
-
-    Attributes
-    ----------
-    viewer : Viewer
-        The Napari viewer instance
-    zarr : file
-        The zarr file the data was loaded from / will be saved to
-
-    Methods
-    -------
-    load()
-        Opens a dialog for the user to choose a zarr file (directory)
-    save()
-        Writes the changes made to the opened zarr file
-    processing()
-        Opens a window to run processing on the data
-    segmentation()
-        Opens a window to correct the segmentation
-    tracking()
-        Opens a window to correct the tracking
-    analysis()
-        Opens a window to do analysis
-    """
-
-    def __init__(self, viewer: napari.Viewer = None, parent=None):
-        """
-        Parameters
-        ----------
-        viewer : Viewer
-            The Napari viewer instance
-        """
-        super().__init__(parent=parent)
-        viewer = napari.current_viewer() if viewer is None else viewer
-        self.viewer = viewer
-        self.initial_layers = [None, None]
-        self.seg_binary_sum = None
-
-        ### QObjects
-
-        # Logo
-        filename = "celltracking_logo.jpg"
-        path = Path(__file__).parent / "ressources" / filename
-        image = cv2.imread(str(path))
-        height, width, _ = image.shape
-        logo = QPixmap(
-            QImage(image.data, width, height, 3 * width, QImage.Format_BGR888)
-        )
-
-        # Labels
-        logo_label = QLabel()
-        logo_label.setPixmap(logo)
-        logo_label.setMaximumHeight(150)
-        logo_label.setMaximumWidth(150)
-        logo_label.setScaledContents(True)
-        logo_label.setAlignment(Qt.AlignCenter)
-        title = QLabel("<h1><font color='green'>MMV_H4Tracks</font></h1>")
-        title.setMaximumHeight(100)
-        label_image = QLabel("Image:")
-        label_segmentation = QLabel("Segmentation:")
-        label_tracks = QLabel("Tracks:")
-
-        # Buttons
-        btn_load = QPushButton("Load")
-        btn_load.setToolTip("Load a Zarr file")
-        btn_save = QPushButton("Save")
-        btn_save.setToolTip("Overwrite the loaded Zarr file")
-        btn_save_as = QPushButton("Save as")
-        btn_save_as.setToolTip("Save as a new Zarr file")
-
-        btn_load.clicked.connect(self._load)
-        btn_save.clicked.connect(self._save)
-        btn_save_as.clicked.connect(self.save_as)
-
-        # Radio Buttons
-        self.rb_eco = QRadioButton("Eco")
-        rb_heavy = QRadioButton("Regular")
-        rb_heavy.toggle()
-
-        # Comboboxes
-        self.combobox_image = QComboBox()
-        self.combobox_segmentation = QComboBox()
-        self.combobox_tracks = QComboBox()
-        self.layer_comboboxes = [
-            self.combobox_image,
-            self.combobox_segmentation,
-            self.combobox_tracks,
-        ]
-
-        # Horizontal lines
-        line = QWidget()
-        line.setFixedHeight(4)
-        line.setSizePolicy(QSizePolicy.Expanding, QSizePolicy.Fixed)
-        line.setStyleSheet("background-color: #c0c0c0")
-        line2 = QWidget()
-        line2.setFixedHeight(4)
-        line2.setSizePolicy(QSizePolicy.Expanding, QSizePolicy.Fixed)
-        line2.setStyleSheet("background-color: #c0c0c0")
-
-        # Spacers
-        h_spacer_1 = QWidget()
-        h_spacer_1.setFixedHeight(0)
-        h_spacer_1.setSizePolicy(QSizePolicy.Expanding, QSizePolicy.Fixed)
-        h_spacer_2 = QWidget()
-        h_spacer_2.setFixedHeight(4)
-        h_spacer_2.setSizePolicy(QSizePolicy.Expanding, QSizePolicy.Fixed)
-        h_spacer_3 = QWidget()
-        h_spacer_3.setFixedHeight(0)
-        h_spacer_3.setSizePolicy(QSizePolicy.Expanding, QSizePolicy.Fixed)
-        h_spacer_4 = QWidget()
-        h_spacer_4.setFixedHeight(4)
-        h_spacer_4.setSizePolicy(QSizePolicy.Expanding, QSizePolicy.Fixed)
-        h_spacer_5 = QWidget()
-        h_spacer_5.setFixedHeight(4)
-        h_spacer_5.setSizePolicy(QSizePolicy.Expanding, QSizePolicy.Fixed)
-
-        # QGroupBoxes
-        computation_mode = QGroupBox("Computation mode")
-        computation_mode_tooltip = (
-            "Select how much of your computer's resources napari should use for CPU-computing.<br>"
-            "<ul>"
-            "<li> Eco: Up to 40%</li>"
-            "<li> Regular: Up to 80%</li>"
-            "</ul>"
-        )
-        computation_mode.setToolTip(computation_mode_tooltip)
-        computation_mode.setLayout(QGridLayout())
-        computation_mode.layout().addWidget(h_spacer_1, 0, 0, 1, -1)
-        computation_mode.layout().addWidget(self.rb_eco, 1, 0)
-        computation_mode.layout().addWidget(rb_heavy, 1, 1)
-        self.file_interaction = QGroupBox()
-        self.file_interaction.setLayout(QGridLayout())
-        self.file_interaction.layout().addWidget(h_spacer_3, 0, 0, 1, -1)
-        self.file_interaction.layout().addWidget(btn_load, 1, 0)
-        self.file_interaction.layout().addWidget(btn_save, 1, 1)
-        self.file_interaction.layout().addWidget(btn_save_as, 1, 2)
-
-        # QTabwidget
-        tabwidget = QTabWidget()
-        self.segmentation_window = SegmentationWindow(self)
-        tabwidget.addTab(self.segmentation_window, "Segmentation")
-        self.tracking_window = TrackingWindow(self)
-        tabwidget.addTab(self.tracking_window, "Tracking")
-        self.analysis_window = AnalysisWindow(self)
-        tabwidget.addTab(self.analysis_window, "Analysis")
-        self.evaluation_window = EvaluationWindow(self)
-        tabwidget.addTab(self.evaluation_window, "Evaluation")
-
-        ### Organize objects via widgets
-        # widget: parent widget of all content
-        widget = QWidget()
-        widget.setLayout(QGridLayout())
-        widget.layout().addWidget(logo_label, 0, 0, 1, 2)
-        widget.layout().addWidget(title, 0, 2)
-        widget.layout().addWidget(computation_mode, 1, 0, 1, -1)
-        widget.layout().addWidget(h_spacer_2, 2, 0, 1, -1)
-        widget.layout().addWidget(self.file_interaction, 3, 0, 1, -1)
-        widget.layout().addWidget(h_spacer_4, 4, 0, 1, -1)
-        widget.layout().addWidget(line, 5, 0, 1, -1)
-        widget.layout().addWidget(label_image, 6, 0)
-        widget.layout().addWidget(self.combobox_image, 6, 1, 1, 2)
-        widget.layout().addWidget(label_segmentation, 7, 0)
-        widget.layout().addWidget(self.combobox_segmentation, 7, 1, 1, 2)
-        widget.layout().addWidget(label_tracks, 8, 0)
-        widget.layout().addWidget(self.combobox_tracks, 8, 1, 1, 2)
-        widget.layout().addWidget(line2, 9, 0, 1, -1)
-        widget.layout().addWidget(h_spacer_5, 10, 0, 1, -1)
-        widget.layout().addWidget(tabwidget, 11, 0, 1, -1)
-
-        # Scrollarea allows content to be larger than the assigned space (small monitor)
-        scroll_area = QScrollArea()
-        scroll_area.setWidget(widget)
-        scroll_area.setWidgetResizable(True)
-
-        self.setLayout(QVBoxLayout())
-        self.layout().addWidget(scroll_area)
-
-        self.setMinimumWidth(540)
-        self.setMinimumHeight(900)
-
-        hotkeys = self.viewer.keymap.keys()
-        custom_binds = [
-            ("E", self.hotkey_next_free),
-            ("S", self.hotkey_overlap_single_tracking),
-            ("R", self.hotkey_separate),
-            ("T", self.hotkey_select_id),
-        ]
-        for custom_bind in custom_binds:
-            if not custom_bind[0] in hotkeys:
-                viewer.bind_key(*custom_bind)
-
-        self.viewer.layers.events.inserted.connect(self.add_entry_to_comboboxes)
-        self.viewer.layers.events.removed.connect(self.remove_entry_from_comboboxes)
-        for layer in self.viewer.layers:
-            if isinstance(layer, Image):
-                self.layer_comboboxes[0].addItem(layer.name)
-            elif isinstance(layer, Labels):
-                self.layer_comboboxes[1].addItem(layer.name)
-            elif isinstance(layer, Tracks):
-                self.layer_comboboxes[2].addItem(layer.name)
-
-            layer.events.name.connect(
-                self.rename_entry_in_comboboxes
-            )  # doesn't contain index
-        for combobox in self.layer_comboboxes:
-            if combobox.count() == 0:
-                combobox.addItem("")
-        self.viewer.layers.events.moving.connect(self.reorder_entry_in_comboboxes)
-
-    def hotkey_next_free(self, _):
-        """
-        Hotkey for the next free label id
-        """
-        label_layer = grab_layer(self.viewer, self.combobox_segmentation.currentText())
-        self.segmentation_window._set_label_id()
-        label_layer.mode = "paint"
-
-    def hotkey_overlap_single_tracking(self, _):
-        """
-        Hotkey for the overlap single tracking
-        """
-        self.tracking_window._add_auto_track_callback()
-
-    def hotkey_separate(self, _):
-        """
-        Hotkey for separate
-        """
-        self.segmentation_window._add_replace_callback()
-
-    def hotkey_select_id(self, _):
-        """
-        Hotkey for select ID
-        """
-        self.segmentation_window._add_select_callback()        
-
-    def add_entry_to_comboboxes(self, event):
-        """
-        Adds a new entry to the comboboxes for the layers
-        """
-        if isinstance(event.value, Image):
-            combobox = self.layer_comboboxes[0]
-        elif isinstance(event.value, Labels):
-            combobox = self.layer_comboboxes[1]
-        elif isinstance(event.value, Tracks):
-            combobox = self.layer_comboboxes[2]
-        else:
-            return
-
-        combobox.addItem(event.value.name)
-        empty_index = combobox.findText("")
-        if empty_index != -1:
-            combobox.removeItem(empty_index)
-        event.value.events.name.connect(
-            self.rename_entry_in_comboboxes
-        )  # contains index
-
-    def remove_entry_from_comboboxes(self, event):
-        """
-        Removes an entry from the comboboxes for the layers
-        """
-        if isinstance(event.value, Image):
-            combobox = self.layer_comboboxes[0]
-        elif isinstance(event.value, Labels):
-            combobox = self.layer_comboboxes[1]
-        elif isinstance(event.value, Tracks):
-            combobox = self.layer_comboboxes[2]
-        else:
-            return
-        index = combobox.findText(event.value.name)
-        combobox.removeItem(index)
-        if combobox.count() == 0:
-            combobox.addItem("")
-
-    def rename_entry_in_comboboxes(self, event):
-        """
-        Renames an entry in the comboboxes for the layers
-        """
-        if not hasattr(event, "index"):
-            event.index = self.viewer.layers.index(event.source.name)
-        layer = self.viewer.layers[event.index]
-        if isinstance(layer, Image):
-            combobox = self.layer_comboboxes[0]
-        elif isinstance(layer, Labels):
-            combobox = self.layer_comboboxes[1]
-        elif isinstance(layer, Tracks):
-            combobox = self.layer_comboboxes[2]
-        else:
-            return
-        current_index = combobox.currentIndex()
-        entries = [
-            self.viewer.layers[i].name
-            for i in range(len(self.viewer.layers))
-            if isinstance(self.viewer.layers[i], layer.__class__)
-        ]
-        combobox.clear()
-        combobox.addItem("")
-        combobox.addItems(entries)
-        combobox.setCurrentIndex(current_index)
-
-    def reorder_entry_in_comboboxes(self, event):
-        """
-        Reorders an entry in the comboboxes for the layers
-        """
-        if event.index < event.new_index:
-            target_index = event.new_index - 1
-            low_index, high_index = event.index, target_index
-        else:
-            target_index = event.new_index
-            low_index, high_index = event.new_index + 1, event.index + 1
-
-        layer = self.viewer.layers[target_index]
-        if isinstance(layer, Image):
-            combobox = self.layer_comboboxes[0]
-            layertype = Image
-        elif isinstance(layer, Labels):
-            layertype = Labels
-            combobox = self.layer_comboboxes[1]
-        elif isinstance(layer, Tracks):
-            layertype = Tracks
-            combobox = self.layer_comboboxes[2]
-        else:
-            return
-
-        change = 0
-        for layer in self.viewer.layers[low_index:high_index]:
-            if isinstance(layer, layertype):
-                change += 1
-        if change == 0:
-            return
-
-        current_index = combobox.findText(layer.name)
-        if event.index < event.new_index:
-            new_index = current_index + change
-        else:
-            new_index = current_index - change
-        current_item = combobox.currentText()
-        combobox.removeItem(current_index)
-        combobox.insertItem(new_index, layer.name)
-        index = combobox.findText(current_item)
-        combobox.setCurrentIndex(index)
-
-    def _load(self):
-        """
-        Opens a dialog for the user to choose a zarr file to open. Checks if any layernames are blocked
-        """
-        QApplication.setOverrideCursor(Qt.WaitCursor)
-        filepath = open_dialog(self)
-        file_reader = napari_get_reader(filepath)
-
-        try:
-            with warnings.catch_warnings():
-                warnings.simplefilter("ignore")
-                zarr_file = file_reader(filepath)
-        except TypeError:
-            QApplication.restoreOverrideCursor()
-            return
-
-        # check all layer names
-        for layername in zarr_file.__iter__():
-            if layername in self.viewer.layers:
-                msg = QMessageBox()
-                msg.setWindowTitle("Layer already exists")
-                msg.setText("Found layer with name " + layername)
-                msg.setInformativeText(
-                    "A layer with the name '"
-                    + layername
-                    + "' exists already."
-                    + " Do you want to delete this layer to proceed?"
-                )
-                msg.addButton(QMessageBox.Yes)
-                msg.addButton(QMessageBox.YesToAll)
-                msg.addButton(QMessageBox.Cancel)
-                ret = msg.exec()  # Yes -> 16384, YesToAll -> 32768, Cancel -> 4194304
-
-                # Cancel
-                if ret == 4194304:
-                    QApplication.restoreOverrideCursor()
-                    return
-
-                # YesToAll -> Remove all layers with names in the file
-                if ret == 32768:
-                    for name in zarr_file.__iter__():
-                        try:
-                            self.viewer.layers.remove(name)
-                        except ValueError:
-                            pass
-                    break
-
-                # Yes -> Remove this layer
-                self.viewer.layers.remove(layername)
-
-        # add layers to viewer
-        self.viewer.add_image(zarr_file["raw_data"][:], name="Raw Image")
-        segmentation = zarr_file["segmentation_data"][:]
-        self.seg_bin_sum = np.count_nonzero(segmentation)
-        self.viewer.add_labels(segmentation, name="Segmentation Data")
-        # save tracks so we can delete one slice tracks first
-        tracks = zarr_file["tracking_data"][:]
-        # Filter track ids of tracks that just occur once
-        count_of_track_ids = np.unique(tracks[:, 0], return_counts=True)
-        filtered_track_ids = np.delete(
-            count_of_track_ids, count_of_track_ids[1] == 1, 1
-        )
-
-        # Remove tracks that only exist in one slice
-        filtered_tracks = np.delete(
-            tracks,
-            np.where(np.isin(tracks[:, 0], filtered_track_ids[0, :], invert=True)),
-            0,
-        )
-        self.viewer.add_tracks(filtered_tracks, name="Tracks")
-
-        self.zarr = zarr_file
-        self.initial_layers = [
-            copy.deepcopy(segmentation),
-            copy.deepcopy(filtered_tracks),
-        ]
-        self.combobox_image.setCurrentText("Raw Image")
-        self.combobox_segmentation.setCurrentText("Segmentation Data")
-        self.combobox_tracks.setCurrentText("Tracks")
-        self.file_interaction.setTitle(Path(filepath).name)
-        QApplication.restoreOverrideCursor()
-
-    def _save(self):
-        """
-        Writes the changes made to the opened zarr file to disk.
-        Fails if no zarr file was opened or not all layers exist
-        """
-        if not hasattr(self, "zarr"):
-            self.save_as()
-            return
-        QApplication.setOverrideCursor(Qt.WaitCursor)
-        raw_name = self.combobox_image.currentText()
-        raw_layer = grab_layer(self.viewer, raw_name)
-        segmentation_name = self.combobox_segmentation.currentText()
-        segmentation_layer = grab_layer(self.viewer, segmentation_name)
-        track_name = self.combobox_tracks.currentText()
-        track_layer = grab_layer(self.viewer, track_name)
-        bin_sum = np.count_nonzero(segmentation_layer.data)
-        if bin_sum != self.seg_binary_sum:
-            self.tracking_window.update_all_centroids()
-            self.seg_binary_sum = bin_sum
-        layers = [raw_layer, segmentation_layer, track_layer]
-        save_zarr(self.zarr, layers, self.tracking_window.cached_tracks)
-
-    def save_as(self):
-        """
-        Opens a dialog for the user to choose a zarr file to save to.
-        Fails if not all layers exist
-        """
-        raw_name = self.combobox_image.currentText()
-        raw_layer = grab_layer(self.viewer, raw_name)
-        raw_data = grab_layer(self.viewer, raw_name).data
-        segmentation_name = self.combobox_segmentation.currentText()
-        segmentation_layer = grab_layer(self.viewer, segmentation_name)
-        segmentation_data = grab_layer(self.viewer, segmentation_name).data
-        tracks_name = self.combobox_tracks.currentText()
-        tracks_layer = grab_layer(self.viewer, tracks_name)
-        track_data = grab_layer(self.viewer, tracks_name).data
-
-        dialog = QFileDialog()
-        QApplication.setOverrideCursor(Qt.WaitCursor)
-        path = f"{dialog.getSaveFileName()[0]}"
-        if not path.endswith(".zarr"):
-            path += ".zarr"
-        if path == ".zarr":
-            return
-        
-        bin_sum = np.count_nonzero(segmentation_layer.data)
-        if bin_sum != self.seg_binary_sum:
-            self.tracking_window.update_all_centroids()
-            self.seg_binary_sum = bin_sum
-        layers = [raw_layer, segmentation_layer, tracks_layer]
-
-        zarrfile = zarr.open(path, mode="w")
-        save_zarr(zarrfile, layers, self.tracking_window.cached_tracks)
-
-    def get_process_limit(self):
-        """
-        Returns the number of processes to use for computation
-
-        Returns
-        -------
-        int
-            The number of processes to use for computation
-        """
-        if self.rb_eco.isChecked():
-            return max(1, int(multiprocessing.cpu_count() * 0.4))
-        else:
-            return max(1, int(multiprocessing.cpu_count() * 0.8))
->>>>>>> 0086b153
+            return max(1, int(multiprocessing.cpu_count() * 0.8))