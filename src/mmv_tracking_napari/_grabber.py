"""Module providing a function getting a layer from a viewer"""
def grab_layer(viewer, layer_name):
    """
    Function to grab a layer with a given name

    Attributes
    ----------
    viewer : Viewer
        napari viewer instance
    layer_name : str
        name of the layer

    Returns
    -------
    layer
        returns layer if it is found, throws ValueError otherwise
    """
    if layer_name == "":
        raise ValueError("Layer name can not be blank")
    try:
        return viewer.layers[viewer.layers.index(layer_name)]
    except ValueError as exc:
<<<<<<< HEAD
        raise ValueError(f"Layer named {layer_name} does not exist") from exc
=======
        raise ValueError(f"Layer named '{layer_name}' does not exist") from exc
>>>>>>> 25813580
<|MERGE_RESOLUTION|>--- conflicted
+++ resolved
@@ -20,8 +20,4 @@
     try:
         return viewer.layers[viewer.layers.index(layer_name)]
     except ValueError as exc:
-<<<<<<< HEAD
-        raise ValueError(f"Layer named {layer_name} does not exist") from exc
-=======
-        raise ValueError(f"Layer named '{layer_name}' does not exist") from exc
->>>>>>> 25813580
+        raise ValueError(f"Layer named '{layer_name}' does not exist") from exc