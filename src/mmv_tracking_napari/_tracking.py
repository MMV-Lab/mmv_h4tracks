import multiprocessing
#import platform
from multiprocessing import Pool

import napari
import numpy as np
import pandas as pd
from napari.qt.threading import thread_worker
from qtpy.QtCore import Qt
from qtpy.QtWidgets import (
    QApplication,
    QGridLayout,
    QLabel,
    QLineEdit,
    QMessageBox,
    QPushButton,
#    QSizePolicy,
    QVBoxLayout,
    QWidget,
)
from scipy import ndimage

<<<<<<< HEAD
=======
from ._logger import notify, notify_with_delay, choice_dialog, handle_exception
>>>>>>> 25813580
from ._grabber import grab_layer
from ._logger import choice_dialog, notify, notify_with_delay


class TrackingWindow(QWidget):
    """
    A (QWidget) window to correct the tracking within the data.

    Attributes
    ----------

    Methods
    -------
    """

    MIN_TRACK_LENGTH = 5

    def __init__(self, parent):
        """
        Parameters
        ----------
        parent : QWidget
        Parent widget for the tracking         
        """         # ?? hier vlt. noch ergänzen
        super().__init__()
        self.setLayout(QVBoxLayout())
        self.setWindowFlag(Qt.WindowStaysOnTopHint)
        self.setWindowTitle("Tracking correction")
        self.parent = parent
        self.viewer = parent.viewer
        try:
            self.setStyleSheet(napari.qt.get_stylesheet(theme="dark"))
        except TypeError:
            pass

        ### QObjects

        # Labels
        label_trajectory = QLabel("Filter tracks by cell:")
        label_remove_correspondence = QLabel(
            "Remove tracking for later slices for cell:"
        )
        label_insert_correspondence = QLabel("Cell should be tracked with second cell:")

        # Buttons
        self.btn_remove_correspondence = QPushButton("Unlink")
        self.btn_remove_correspondence.setToolTip("Remove cells from their tracks")
        self.btn_remove_correspondence.clicked.connect(self._unlink)

        self.btn_insert_correspondence = QPushButton("Link")
        self.btn_insert_correspondence.setToolTip("Add cells to new track")
        self.btn_insert_correspondence.clicked.connect(self._link)

        btn_delete_displayed_tracks = QPushButton("Delete displayed tracks")
        btn_delete_displayed_tracks.clicked.connect(self._remove_displayed_tracks)
        btn_auto_track = QPushButton("Tracking for single slow cell")
        btn_auto_track.clicked.connect(self._add_auto_track_callback)
        btn_auto_track_all = QPushButton("Automatic tracking for all cells")
        btn_auto_track_all.clicked.connect(self._proximity_track_all)
        btn_filter_tracks = QPushButton("Filter")
        btn_filter_tracks.clicked.connect(self._filter_tracks)

        # Line Edits
        self.lineedit_trajectory = QLineEdit("")
        #self.lineedit_trajectory.editingFinished.connect(self._filter_tracks)  # ?? kann weg?

        ### Organize objects via widgets
        content = QWidget()
        content.setLayout(QGridLayout())

        content.layout().addWidget(label_trajectory, 3, 0)
        content.layout().addWidget(self.lineedit_trajectory, 3, 1)
        content.layout().addWidget(btn_filter_tracks, 3, 2)
        content.layout().addWidget(btn_delete_displayed_tracks, 3, 3)
        content.layout().addWidget(label_remove_correspondence, 4, 0)
        content.layout().addWidget(self.btn_remove_correspondence, 4, 1, 1, 2)
        content.layout().addWidget(btn_auto_track, 4, 3)
        content.layout().addWidget(label_insert_correspondence, 5, 0)
        content.layout().addWidget(self.btn_insert_correspondence, 5, 1, 1, 2)
        content.layout().addWidget(btn_auto_track_all, 5, 3)

        self.layout().addWidget(content)

    def _filter_tracks(self):   # ?? hier vlt. noch Beschreibung ergänzen
        print("Filtering tracks")
        input_text = self.lineedit_trajectory.text()
        if input_text == "":
            self._replace_tracks()
            return
        try:
            tracks = [int(input_text)]
        except ValueError:
            tracks = []
            split_input = input_text.split(",")
            try:
                for i in range(0, len(split_input)):
                    tracks.append(int((split_input[i])))
            except ValueError:
                notify(
                    "Please use a single integer (whole number) or a comma separated list of integers"
                )
                return

        # Remove values < 0 and duplicates      # ?? lass uns mal zusammen schauen, ob wir das hier noch effizienter und übersichtlicher hinkriegen
        ids = filter(lambda value: value >= 0, tracks)  
        ids = list(dict.fromkeys(ids))
        filtered_text = ""
        for i in range(0, len(ids)):
            if len(filtered_text) > 0:
                filtered_text += ","
            filtered_text = f"{filtered_text}{ids[i]}"
        self.lineedit_trajectory.setText(filtered_text)
        self._replace_tracks(ids)

    def _replace_tracks(self, ids:list=None):
        if ids is None:
            ids = []
        tracks_name = self.parent.combobox_tracks.currentText()
        try:
            tracks_layer = grab_layer(self.viewer, tracks_name)
        except ValueError as exc:
            handle_exception(exc)
            return

        print("Displaying tracks {}".format(ids))
        if ids == []:
            tracks_layer.data = self.parent.tracks
            return
        tracks_data = [track for track in self.parent.tracks if track[0] in ids]    # ?? das hier können wir problemlos nach der if Abfrage machen, oder?
        if not tracks_data:
            print(
                "No tracking data for ids "
                + str(ids)
                + ", displaying all tracks instead"
            )
            tracks_layer.data = self.parent.tracks
            return
        tracks_layer.data = tracks_data

    def _remove_displayed_tracks(self):
        print("Removing displayed tracks")
        tracks_name = self.parent.combobox_tracks.currentText()
        try:
            tracks_layer = grab_layer(self.viewer, tracks_name)
        except ValueError as exc:
            handle_exception(exc)
            return

        to_remove = np.unique(tracks_layer.data[:, 0])
        if np.array_equal(to_remove, np.unique(self.parent.tracks[:, 0])):
            notify("Can not delete whole tracks layer!")
            return

        ret = choice_dialog(
            "Are you sure? This will delete the following tracks: {}".format(to_remove),
            [("Continue", QMessageBox.AcceptRole), QMessageBox.Cancel],
        )
        # ret = 0 -> Continue, ret = 4194304 -> Cancel
        if ret == 4194304:
            return

        self.parent.tracks = np.delete(
            self.parent.tracks, np.isin(self.parent.tracks[:, 0], to_remove), 0
        )
        tracks_layer.data = self.parent.tracks
        self.le_trajectory.setText("")

    def _unlink(self):
        if self.btn_remove_correspondence.text() == "Unlink":
            self._reset()
            self.btn_remove_correspondence.setText("Confirm")
            self._add_tracking_callback()
            return

        self.btn_remove_correspondence.setText("Unlink")
        self._reset()

        try:
            label_layer = grab_layer(
                self.viewer, self.parent.combobox_segmentation.currentText()
            )
        except ValueError as exc:
            handle_exception(exc)
            return
        
        tracks_name = self.parent.combobox_tracks.currentText()
        try:
            tracks_layer = grab_layer(self.viewer, tracks_name)
        except ValueError as exc:
            handle_exception(exc)
            return

        tracks = tracks_layer.data
        new_track_id = np.amax(tracks[:, 0]) + 1

        if len(self.track_cells) < 2:
            notify("Please select more than one cell to disconnect!")
            return

        track_id = -1
        for i in range(len(tracks)):
            if (
                tracks[i, 1] == self.track_cells[0][0]
                and tracks[i, 2] == self.track_cells[0][1]
                and tracks[i, 3] == self.track_cells[0][2]
            ):
                if track_id != -1 and track_id != tracks[i, 0]:
                    notify("Please select cells that are on the same track!")
                    return
                track_id = tracks[i, 0]

        if track_id == -1:
            notify("Please select cells that are on any track!")
            return

        tracks_lists = [tracks, self.parent.tracks]
        cleaned_tracks = []
        for tracks_element in tracks_lists:
            selected_track = tracks_element[np.where(tracks_element[:, 0] == track_id)]
            selected_track_bound_lower = selected_track[
                np.where(selected_track[:, 1] > self.track_cells[0][0])
            ]
            selected_track_to_delete = selected_track_bound_lower[
                np.where(selected_track_bound_lower[:, 1] < self.track_cells[-1][0])
            ]
            selected_track_to_reassign = selected_track[
                np.where(selected_track[:, 1] >= self.track_cells[-1][0])
            ]

            delete_indices = np.where(
                np.any(
                    np.all(
                        tracks_element[:, np.newaxis] == selected_track_to_delete,
                        axis=2,
                    ),
                    axis=1,
                )
            )[0]
            tracks_filtered = np.delete(tracks_element, delete_indices, axis=0)

            reassign_indices = np.where(
                np.any(
                    np.all(
                        tracks_filtered[:, np.newaxis] == selected_track_to_reassign,
                        axis=2,
                    ),
                    axis=1,
                )
            )[0]
            tracks_filtered[reassign_indices, 0] = new_track_id

            df = pd.DataFrame(tracks_filtered, columns=["ID", "Z", "Y", "X"])
            df.sort_values(["ID", "Z"], ascending=True, inplace=True)
            cleaned_tracks.append(df.values)

        tracks = cleaned_tracks[0]
        self.parent.tracks = cleaned_tracks[1]

        if tracks.size > 0:
            tracks_layer.data = tracks
        elif self.parent.tracks.size > 0:
            tracks_layer = self.parent.tracks

    def _link(self):
        if self.btn_insert_correspondence.text() == "Link":
            self._reset()
            self.btn_insert_correspondence.setText("Confirm")
            self._add_tracking_callback()
            return

        self.btn_insert_correspondence.setText("Link")
        self._reset()
        # print(self.track_cells)

        try:
            label_layer = grab_layer(
                self.viewer, self.parent.combobox_segmentation.currentText()
            )
        except ValueError as exc:
            handle_exception(exc)
            return
        
        tracks_name = self.parent.combobox_tracks.currentText()
        try:
            tracks_layer = grab_layer(self.viewer, tracks_name)
        except ValueError as exc:
            pass
        else:
            if not np.array_equal(tracks_layer.data, self.parent.tracks):
                print("tracks layer: {}".format(tracks_layer.data))
                print("self.parent.tracks: {}".format(self.parent.tracks))
                ret = choice_dialog(
                    "All tracks need to be visible, but some tracks are hidden. Do you want to display them now?",
                    [("Display all", QMessageBox.AcceptRole), QMessageBox.Cancel],
                )
                # ret = 0 -> Display all, ret = 4194304 -> Cancel
                if ret == 4194304:
                    return
                self.lineedit_trajectory.setText("")
                self._replace_tracks()

        if len(self.track_cells) < 2:
            notify("Less than two cells can not be tracked")
            return

        if len(np.asarray(self.track_cells)[:, 0]) != len(
            set(np.asarray(self.track_cells)[:, 0])
        ):
            notify(
                "Looks like you selected more than one cell per slice. This makes the tracks freak out, so please don't do it. Thanks!"
            )
            return

        if tracks_layer is None:
            track_id = 1
        else:
            tracks = tracks_layer.data
            track_id = np.amax(tracks[:, 0]) + 1

        connected_ids = [-1, -1]
        if track_id != 1:
            for i in range(len(tracks)):
                if (
                    tracks[i, 1] == self.track_cells[0][0]
                    and tracks[i, 2] == self.track_cells[0][1]
                    and tracks[i, 3] == self.track_cells[0][2]
                ):
                    connected_ids[0] = self.parent.tracks[i, 0]

                if (
                    tracks[i, 1] == self.track_cells[-1][0]
                    and tracks[i, 2] == self.track_cells[-1][1]
                    and tracks[i, 3] == self.track_cells[-1][2]
                ):
                    connected_ids[1] = self.parent.tracks[i, 0]

        if max(connected_ids) > -1:
            if connected_ids[0] > -1:
                self.track_cells.remove(self.track_cells[0])
            if connected_ids[1] > -1:
                self.track_cells.remove(self.track_cells[-1])

            if min(connected_ids) == -1:  # TODO: TEST IF WORKS NOW
                track_id = max(connected_ids)
            else:
                track_id = min(connected_ids)
                tracks[np.where(tracks[:, 0] == max(connected_ids)), 0] = track_id

        for line in self.track_cells:
            try:
                tracks = np.r_[tracks, [[track_id] + line]]
            except UnboundLocalError:
                tracks = [[track_id] + line]

        df = pd.DataFrame(tracks, columns=["ID", "Z", "Y", "X"])
        df.sort_values(["ID", "Z"], ascending=True, inplace=True)
        self.parent.tracks = df.values
        if tracks_layer is not None:
            tracks_layer.data = self.parent.tracks
        else:
            print("adding new tracks layer")
            layer = self.viewer.add_tracks(self.parent.tracks, name = "Tracks")
            self.parent.combobox_tracks.setCurrentText(layer.name)

    def _add_tracking_callback(self):
        QApplication.setOverrideCursor(Qt.CrossCursor)
        self.track_cells = []
        for layer in self.viewer.layers:

            @layer.mouse_drag_callbacks.append
            def _select_cells(layer, event):
                try:
                    label_layer = grab_layer(
                        self.viewer, self.parent.combobox_segmentation.currentText()
                    )
                except ValueError as exc:
                    handle_exception(exc)
                    self._reset()
                    return
                z = int(event.position[0])
                selected_id = label_layer.data[
                    z, int(event.position[1]), int(event.position[2])
                ]
                if selected_id == 0:
                    worker = notify_with_delay("no clicky")
                    worker.start()
                    return
                centroid = ndimage.center_of_mass(
                    label_layer.data[z], labels=label_layer.data[z], index=selected_id
                )
                cell = [z, int(np.rint(centroid[0])), int(np.rint(centroid[1]))]
                self.track_cells.append(cell)
                self.track_cells.sort()
                print("Added cell {} to list for track cells".format(cell))

        print("Added callback to record track cells")

    def _add_auto_track_callback(self):
        self._reset()
        QApplication.setOverrideCursor(Qt.CrossCursor)
        for layer in self.viewer.layers:

            @layer.mouse_drag_callbacks.append
            def _proximity_track(layer, event):
                try:
                    label_layer = grab_layer(
                        self.viewer, self.parent.combobox_segmentation.currentText()
                    )
                except ValueError as exc:
                    handle_exception(exc)
                    return

                selected_cell = label_layer.data[
                    int(round(event.position[0])),
                    int(round(event.position[1])),
                    int(round(event.position[2])),
                ]
                if selected_cell == 0:
                    notify_with_delay("no clicky!")
                    return
                worker = self._proximity_track_cell(
                    label_layer, int(event.position[0]), selected_cell
                )
                worker.start()
                worker.finished.connect(self._link)

    @thread_worker(connect={"errored": handle_exception})
    def _proximity_track_cell(self, label_layer, start_slice, id):
        self._reset()
        self.track_cells = func(label_layer.data, start_slice, id)
        if self.track_cells is None:
            print("Track too short")
            return
        self.btn_insert_correspondence.setText("Tracking..")
        #self._link()

    def _proximity_track_all(self):
        worker = self._proximity_track_all_worker()
        QApplication.setOverrideCursor(Qt.WaitCursor)
        worker.returned.connect(self._restore_tracks)
        #worker.errored.connect(self.handle_exception)
        #worker.start()

    def _restore_tracks(self, tracks):
        if tracks is None:
            return
        self.parent.tracks = tracks
        layername = self.parent.combobox_tracks.currentText()
        if layername == "":
            layername = "Tracks"
        layer = self.viewer.add_tracks(tracks, name=layername)
        self.parent.combobox_tracks.setCurrentText(layer.name)
        QApplication.restoreOverrideCursor()

    @thread_worker(connect={"errored": handle_exception})
    def _proximity_track_all_worker(self):
        self._reset()
        self.parent.tracks = np.empty((1, 4), dtype=np.int8)
        label_layer = grab_layer(
            self.viewer, self.parent.combobox_segmentation.currentText()
        )

        if self.parent.rb_eco.isChecked():
            AMOUNT_OF_PROCESSES = np.maximum(1, int(multiprocessing.cpu_count() * 0.4))
        else:
            AMOUNT_OF_PROCESSES = np.maximum(1, int(multiprocessing.cpu_count() * 0.8))
        print("Running on {} processes max".format(AMOUNT_OF_PROCESSES))

        data = []
        for start_slice in range(len(label_layer.data) - self.MIN_TRACK_LENGTH):
            for id in np.unique(label_layer.data[start_slice]):
                if id == 0:
                    continue
                data.append([label_layer.data, start_slice, id])

        with Pool(AMOUNT_OF_PROCESSES) as p:
            ret = p.starmap(func, data)

        track_id = 1
        for entry in ret:
            if entry is None:
                continue
            if "tracks" in locals() and entry[0] in tracks[:, 1:4].tolist():
                continue
            for line in entry:
                try:
                    tracks = np.r_[tracks, [[track_id] + line]]
                except UnboundLocalError:
                    tracks = [[track_id] + line]
            track_id += 1

        if not "tracks"in locals():
            print("no tracks created")
            return None
        tracks = np.array(tracks)
        df = pd.DataFrame(tracks, columns=["ID", "Z", "Y", "X"])
        df.sort_values(["ID", "Z"], ascending=True, inplace=True)
        return df.values

    def _reset(self):
        for layer in self.viewer.layers:
            layer.mouse_drag_callbacks = []
        self.btn_insert_correspondence.setText("Link")
        self.btn_remove_correspondence.setText("Unlink")
        QApplication.restoreOverrideCursor()


def func(label_data, start_slice, id):
    MIN_OVERLAP = 0.7

    slice = start_slice

    track_cells = []
    cell = np.where(label_data[start_slice] == id)
    while slice + 1 < len(label_data):
        matching = label_data[slice + 1][cell]
        matches = np.unique(matching, return_counts=True)
        maximum = np.argmax(matches[1])
        if (
            matches[1][maximum] <= MIN_OVERLAP * np.sum(matches[1])
            or matches[0][maximum] == 0
        ):
            if len(track_cells) < TrackingWindow.MIN_TRACK_LENGTH:
                return
            return track_cells

        if slice == start_slice:
            centroid = ndimage.center_of_mass(
                label_data[slice], labels=label_data[slice], index=id
            )
            track_cells.append(
                [slice, int(np.rint(centroid[0])), int(np.rint(centroid[1]))]
            )
        centroid = ndimage.center_of_mass(
            label_data[slice + 1],
            labels=label_data[slice + 1],
            index=matches[0][maximum],
        )

        track_cells.append(
            [slice + 1, int(np.rint(centroid[0])), int(np.rint(centroid[1]))]
        )

        id = matches[0][maximum]
        slice += 1
        cell = np.where(label_data[slice] == id)
    if len(track_cells) < TrackingWindow.MIN_TRACK_LENGTH:
        return
    return track_cells<|MERGE_RESOLUTION|>--- conflicted
+++ resolved
@@ -20,10 +20,7 @@
 )
 from scipy import ndimage
 
-<<<<<<< HEAD
-=======
 from ._logger import notify, notify_with_delay, choice_dialog, handle_exception
->>>>>>> 25813580
 from ._grabber import grab_layer
 from ._logger import choice_dialog, notify, notify_with_delay
 
