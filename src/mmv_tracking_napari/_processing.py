--- conflicted
+++ resolved
@@ -30,11 +30,8 @@
 from ._logger import choice_dialog, notify, handle_exception
 from .add_models import ModelWindow
 
-<<<<<<< HEAD
-=======
 CUSTOM_MODEL_PREFIX = "custom_"
 
->>>>>>> e6d8c282
 
 class ProcessingWindow(QWidget):
     """
@@ -98,12 +95,6 @@
         btn_adjust_seg_ids.setToolTip("WARNING: This will take a while")
         btn_add_custom_model = QPushButton("Add custom model")
         btn_add_custom_model.setToolTip("Add a custom Cellpose model")
-<<<<<<< HEAD
-
-        self.btn_segment.setEnabled(False)
-        self.btn_preview_segment.setEnabled(False)
-=======
->>>>>>> e6d8c282
 
         self.btn_segment.clicked.connect(self._run_segmentation)
         self.btn_preview_segment.clicked.connect(self._run_demo_segmentation)
@@ -173,27 +164,6 @@
         for file in path.iterdir():
             if not file.is_dir():
                 self.combobox_segmentation.addItem(file.name)
-<<<<<<< HEAD
-        # path = os.path.join(os.path.dirname(os.path.abspath(__file__)), "models")
-        # for file in os.listdir(path):
-        #     self.combobox_segmentation.addItem(file)
-
-        p = Path("/models/custom_models")
-        custom_model_filenames = [file.name for file in p.glob("*") if file.is_file()]
-        # custom_model_filenames = [
-        #     custom_file.name
-        #     for custom_file in Path(__file__).parent
-        #     / "models"
-        #     / "custom_models".iterdir()
-        # ]
-        for custom_model in self.custom_models:
-            if self.custom_models[custom_model]["filename"] in custom_model_filenames:
-                custom_models.append(custom_model)
-        if len(custom_models) < 1:
-            return
-        custom_models.sort()
-        self.combobox_segmentation.addItems([custom_models])
-=======
 
         p = Path(__file__).parent / "models"/ "custom_models"
         for file in p.iterdir():
@@ -206,7 +176,6 @@
             return
         custom_models.sort()
         self.combobox_segmentation.addItems(custom_models)
->>>>>>> e6d8c282
 
     def _add_segmentation_to_viewer(self, mask):
         """
@@ -271,26 +240,14 @@
         if core.use_gpu():
             print("can gpu")
             model = models.CellposeModel(
-<<<<<<< HEAD
-                gpu=True, pretrained_model=parameters["model_path"]
-            )
-=======
                 gpu=True, pretrained_model=parameters.pop("model_path")
             )
             print(parameters)
->>>>>>> e6d8c282
             mask = []
             for layer_slice in data:
                 layer_mask, _, _ = model.eval(
                     layer_slice,
                     **parameters
-<<<<<<< HEAD
-                    # channels = [parameters["chan"], parameters["chan2"]],
-                    # diameter = parameters["diameter"],
-                    # flow_threshold = parameters["flow_threshold"],
-                    # cellprob_threshold = parameters["cellprob_threshold"],
-=======
->>>>>>> e6d8c282
                 )
                 mask.append(layer_mask)
             mask = np.array(mask)
@@ -332,44 +289,16 @@
         dict
             a dictionary of all the parameters based on selected model
         """
-<<<<<<< HEAD
-        print("Getting parameters")
-
-=======
->>>>>>> e6d8c282
         # Hardcoded models
         if model == "cellpose_neutrophils":
             params = {
-<<<<<<< HEAD
-                "model_path": Path(__file__).parent.absolute() / "models" / model,
-=======
                 "model_path": str(Path(__file__).parent.absolute() / "models" / model),
->>>>>>> e6d8c282
                 "diameter": 15,
                 "channels": [0,0],
                 "flow_threshold": 0.4,
                 "cellprob_threshold": 0,
             }
 
-<<<<<<< HEAD
-        # Custom models
-        if model in self.custom_models:
-            params = self.custom_models[model][params]
-            params["model_path"] = (
-                Path(__file__).parent.absolute()
-                / "models"
-                / "custom_models"
-                / model[filename]
-            )
-            # params = {
-            #     "model_path": f"/models/{custom_models[filename]}",
-            #     "diameter": custom_models[diameter],
-            #     "chan": custom_models[chans][chan],
-            #     "chan2": custom_models[chans][chan2],
-            #     "flow_threshold": custom_models[thresholds][flow],
-            #     "cellprob_threshold": custom_models[thresholds][cellprob]
-            # }
-=======
         model = model[len(CUSTOM_MODEL_PREFIX):]
         # Custom models
         if model in self.custom_models:
@@ -380,7 +309,6 @@
                 / "custom_models"
                 / self.custom_models[model]["filename"]
             )
->>>>>>> e6d8c282
 
         return params
 
