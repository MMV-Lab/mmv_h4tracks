--- conflicted
+++ resolved
@@ -1,192 +1,184 @@
-<<<<<<< HEAD
-# mmv-HITL4TRK
-=======
-**We are actively working on the documentation**
-
-# mmv-tracking-napari
->>>>>>> 48ce214b
-
-[![License](https://img.shields.io/pypi/l/mmv_hitl4trk.svg?color=green)](https://github.com/MMV-Lab/mmv_hitl4trk/raw/main/LICENSE)
-[![PyPI](https://img.shields.io/pypi/v/mmv_hitl4trk.svg?color=green)](https://pypi.org/project/mmv_hitl4trk)
-[![Python Version](https://img.shields.io/pypi/pyversions/mmv_hitl4trk.svg?color=green)](https://python.org)
-[![tests](https://github.com/MMV-Lab/mmv_hitl4trk/workflows/tests/badge.svg)](https://github.com/MMV-Lab/mmv_hitl4trk/actions)
-[![codecov](https://codecov.io/gh/MMV-Lab/mmv_hitl4trk/branch/main/graph/badge.svg)](https://codecov.io/gh/MMV-Lab/mmv_hitl4trk)
-[![napari hub](https://img.shields.io/endpoint?url=https://api.napari-hub.org/shields/mmv_hitl4trk)](https://napari-hub.org/plugins/mmv_hitl4trk)
-
-A plugin to use with napari to segment and track cells via HumanInTheLoop(HITL)-approach.
-
-----------------------------------
-
-This [napari] plugin was generated with [Cookiecutter] using [@napari]'s [cookiecutter-napari-plugin] template.
-
-## Usage
-Load a zarr-file consisting of Image, Label and Tracks layer.
-
-## Installation
-
-You can install `mmv_hitl4trk` via [pip]:
-
-    pip install mmv_hitl4trk
-
-
-By default, CPU is used for segmentation computing. We have tried to optimize the CPU computing time, but still recommend GPU computing. For more detailed instructions on how to install GPU support look [here](https://github.com/MouseLand/cellpose#gpu-version-cuda-on-windows-or-linux).
-
-<!-- 
-
-To install latest development version :
-
-<<<<<<< HEAD
-    pip install git+https://github.com/MMV-Lab/mmv_hitl4trk.git
-=======
-    pip install git+https://github.com/MMV-Lab/mmv-tracking-napari.git -->
-
-
-## Documentation
-This plugin was developed to analyze 2D cell migration. It includes the function of segmenting 2D videos using [Cellpose](https://github.com/MouseLand/cellpose) (both CPU and GPU implemented) and then tracking them using different automatic tracking algorithms, depending on the use case. For both segmentation and tracking, we have implemented user-friendly options for manual curation after automatic processing. In conjunction with napari's inherent functionalities, our plugin provides the capability to automatically track data and subsequently process the tracks in three different ways based on the reliability of the automated results. Firstly, any potentially existing incorrect tracks can be rectified in a user-friendly manner, thereby maximizing the evaluation of available information. Secondly, unreliable tracks can be selectively deleted, and thirdly, individual tracks can be manually or semi-automatically created for particularly challenging data, ensuring reliable results. In essence, our tool aims to offer a valuable supplement to the existing fully automated tracking tools and a user-friendly means to analyze videos where fully automated tracking has been previously challenging.
-
-Common metrics such as speed, cell size, velocity, etc... can then be extracted, plotted and exported from the tracks obtained in this way. Furthermore, the plugin incorporates a functionality to assess the automatic tracking outcomes using a [quality score](https://doi.org/10.1371/journal.pone.0144959). Since automated tracking may not be consistently 100% accurate, presenting a quality measure alongside scientific discoveries becomes essential. This supplementary metric offers researchers valuable insights into the dependability of the produced tracking results, fostering informed data interpretation and decision-making in the analysis of cell migration.
-
-More detailed information and instructions on each topic can be found in the following sections.
-
-### Get started
-
-To load raw data, you can simply drag & drop them into napari. Ensure that the 'Image' combobox on the right displays the correct layer afterward. To load custom segmentations, you can do equivalent.
-
-The "save as" button can be used to save the existing layers (raw, segmentation, tracks) in a single .zarr file, which can be loaded again later using the "load" button. The "save" button overwrites the loaded .zarr file.
-
-The computation mode is used to set how many of the available CPU cores (40% or 80%) are to be used for computing the CPU segmentation and tracking and therefore has a direct impact on performance.
-
-
-### Segmentation
-
-For segmentation, we use the state of the art instance segmentation method Cellpose. We provide one (/several??) model that we trained and has proven successful for our data ([see more information](https://doi.org/10.1038/s41467-023-43765-3)).
-
-(...)
-
-
-
-#### Automatic instance segmentation
-
-(...)
-
-##### Custom models
-
-The plugin supports loading custom Cellpose models. To train your own Cellpose model, [this](https://cellpose.readthedocs.io/en/latest/train.html) might be helpful.
-
-In future versions, we plan to support fine-tuning of Cellpose models within the plugin. 
-
-
-#### Manual curation
-
-Be aware that removing a cell cuts the track the cell is on. Resulting tracks shorter than two timesteps will be removed
-
-(...)
-
-### Tracking
-
-The plugin supports both coordinate-based and overlap-based tracking. Overlap-based tracking requires more computation, but can also be used in particularly complicated data for individual cells.
-In our experience, coordinate-based tracking has proven itself in cases with reliable segmentation. Overlap-based tracking serves as a useful complement in cases where the segmentation is not of sufficient quality.
-
-(...)
-
-#### Manual curation
-
-(...)
-
-### Analysis
-
-The plugin supports the calculation of various metrics, which can be divided into two categories: migration-based (such as speed, direction, ...) and cell-based (such as size, eccentricity, ...). Through the use of these metrics, a comprehensive understanding of the available data can be obtained.
-
-(...)
-
-### Evaluation
-
-To be aware of the accuracy of your automatic tracking and segmentation results, we have implemented an evaluation function based on [this manuscript](https://doi.org/10.1371/journal.pone.0144959). Evaluation is always carried out against the latest results of automatic segmentation and automatic tracking or previously created results loaded via the plugin's own load function. We may implement the option to evaluate external segmentations in the future, but for now you can use save and load as a workaround.
-
-To evaluate results, at least 2 consecutive frames must first be corrected manually. The plugin saves the previously mentioned automatic or loaded results in the background, so no activation via button or similar is necessary before manual correction.
-
-(...)
-
-
-#### Segmentation evaluation
-
-(...)
->>>>>>> 48ce214b
-
-#### Tracking evaluation
-
-(...)
-
-false positives:
-	check if cell from eval has a match > .4 IoU. If no, check if cell has second highest match >= .2 IoU. If no, then fp
-	
-false negatives:
-	check if cell from gt has a match > .4. If no, then fn.
-	check if matched cell maxIoU is higher than match. If yes, then fn.
-	check if matched cell top 2 maxIoU are equal. If yes, then half fn (this will apply for both cells)
-	
-split cell:
-	check if cell from eval has more than one match, and if second highest match is >= .2 IoU. If yes, then sc
-	
-added edge:
-	check if a connection in gt has both cells matched in eval & the matched cells are connected. if no, then ae
-	
-deleted edge:
-	check if a connection in eval has both cells matched in gt & the matched cells are connected. if no, then de
-
-
-## Hotkeys
-
-Here's an overview of the hotkeys. All of them can also be found in the corresponding tooltips. 
-
-- `?` - ? 
-
-## Development plan
-
-We will continue to develop the plugin and implement new features in the future. Some of our plans in arbitrary order:
-
-- Support of lineages
-- Support training custom Cellpose models within the plugin
-- Model optimization to further optimize segmentation computation
-- Support evaluation of external segmentations
-- ...
-
-If you have a feature request, please [file an issue].
-
-## Resources
-
-The following resources may be of interest:
-
-- [Cellpose]()
-
-## Contributing
-
-Contributions are very welcome. Tests can be run with [tox], please ensure
-the coverage at least stays the same before you submit a pull request.
-
-## License
-
-Distributed under the terms of the [BSD-3] license,
-"mmv_hitl4trk" is free and open source software
-
-## Issues
-
-If you encounter any problems, please [file an issue] along with a detailed description.
-
-[napari]: https://github.com/napari/napari
-[Cookiecutter]: https://github.com/audreyr/cookiecutter
-[@napari]: https://github.com/napari
-[MIT]: http://opensource.org/licenses/MIT
-[BSD-3]: http://opensource.org/licenses/BSD-3-Clause
-[GNU GPL v3.0]: http://www.gnu.org/licenses/gpl-3.0.txt
-[GNU LGPL v3.0]: http://www.gnu.org/licenses/lgpl-3.0.txt
-[Apache Software License 2.0]: http://www.apache.org/licenses/LICENSE-2.0
-[Mozilla Public License 2.0]: https://www.mozilla.org/media/MPL/2.0/index.txt
-[cookiecutter-napari-plugin]: https://github.com/napari/cookiecutter-napari-plugin
-
-[file an issue]: https://github.com/MMV-Lab/mmv_hitl4trk/issues
-
-[napari]: https://github.com/napari/napari
-[tox]: https://tox.readthedocs.io/en/latest/
-[pip]: https://pypi.org/project/pip/
-[PyPI]: https://pypi.org/
+**We are actively working on the documentation**
+
+# mmv-HITL4TRK
+
+[![License](https://img.shields.io/pypi/l/mmv_hitl4trk.svg?color=green)](https://github.com/MMV-Lab/mmv_hitl4trk/raw/main/LICENSE)
+[![PyPI](https://img.shields.io/pypi/v/mmv_hitl4trk.svg?color=green)](https://pypi.org/project/mmv_hitl4trk)
+[![Python Version](https://img.shields.io/pypi/pyversions/mmv_hitl4trk.svg?color=green)](https://python.org)
+[![tests](https://github.com/MMV-Lab/mmv_hitl4trk/workflows/tests/badge.svg)](https://github.com/MMV-Lab/mmv_hitl4trk/actions)
+[![codecov](https://codecov.io/gh/MMV-Lab/mmv_hitl4trk/branch/main/graph/badge.svg)](https://codecov.io/gh/MMV-Lab/mmv_hitl4trk)
+[![napari hub](https://img.shields.io/endpoint?url=https://api.napari-hub.org/shields/mmv_hitl4trk)](https://napari-hub.org/plugins/mmv_hitl4trk)
+
+A plugin to use with napari to segment and track cells via HumanInTheLoop(HITL)-approach.
+
+----------------------------------
+
+This [napari] plugin was generated with [Cookiecutter] using [@napari]'s [cookiecutter-napari-plugin] template.
+
+## Usage
+Load a zarr-file consisting of Image, Label and Tracks layer.
+
+## Installation
+
+You can install `mmv_hitl4trk` via [pip]:
+
+    pip install mmv_hitl4trk
+
+
+By default, CPU is used for segmentation computing. We have tried to optimize the CPU computing time, but still recommend GPU computing. For more detailed instructions on how to install GPU support look [here](https://github.com/MouseLand/cellpose#gpu-version-cuda-on-windows-or-linux).
+
+<!-- 
+
+To install latest development version :
+
+    pip install git+https://github.com/MMV-Lab/mmv_hitl4trk.git -->
+
+
+## Documentation
+This plugin was developed to analyze 2D cell migration. It includes the function of segmenting 2D videos using [Cellpose](https://github.com/MouseLand/cellpose) (both CPU and GPU implemented) and then tracking them using different automatic tracking algorithms, depending on the use case. For both segmentation and tracking, we have implemented user-friendly options for manual curation after automatic processing. In conjunction with napari's inherent functionalities, our plugin provides the capability to automatically track data and subsequently process the tracks in three different ways based on the reliability of the automated results. Firstly, any potentially existing incorrect tracks can be rectified in a user-friendly manner, thereby maximizing the evaluation of available information. Secondly, unreliable tracks can be selectively deleted, and thirdly, individual tracks can be manually or semi-automatically created for particularly challenging data, ensuring reliable results. In essence, our tool aims to offer a valuable supplement to the existing fully automated tracking tools and a user-friendly means to analyze videos where fully automated tracking has been previously challenging.
+
+Common metrics such as speed, cell size, velocity, etc... can then be extracted, plotted and exported from the tracks obtained in this way. Furthermore, the plugin incorporates a functionality to assess the automatic tracking outcomes using a [quality score](https://doi.org/10.1371/journal.pone.0144959). Since automated tracking may not be consistently 100% accurate, presenting a quality measure alongside scientific discoveries becomes essential. This supplementary metric offers researchers valuable insights into the dependability of the produced tracking results, fostering informed data interpretation and decision-making in the analysis of cell migration.
+
+More detailed information and instructions on each topic can be found in the following sections.
+
+### Get started
+
+To load raw data, you can simply drag & drop them into napari. Ensure that the 'Image' combobox on the right displays the correct layer afterward. To load custom segmentations, you can do equivalent.
+
+The "save as" button can be used to save the existing layers (raw, segmentation, tracks) in a single .zarr file, which can be loaded again later using the "load" button. The "save" button overwrites the loaded .zarr file.
+
+The computation mode is used to set how many of the available CPU cores (40% or 80%) are to be used for computing the CPU segmentation and tracking and therefore has a direct impact on performance.
+
+
+### Segmentation
+
+For segmentation, we use the state of the art instance segmentation method Cellpose. We provide one (/several??) model that we trained and has proven successful for our data ([see more information](https://doi.org/10.1038/s41467-023-43765-3)).
+
+(...)
+
+
+
+#### Automatic instance segmentation
+
+(...)
+
+##### Custom models
+
+The plugin supports loading custom Cellpose models. To train your own Cellpose model, [this](https://cellpose.readthedocs.io/en/latest/train.html) might be helpful.
+
+In future versions, we plan to support fine-tuning of Cellpose models within the plugin. 
+
+
+#### Manual curation
+
+Be aware that removing a cell cuts the track the cell is on. Resulting tracks shorter than two timesteps will be removed
+
+(...)
+
+### Tracking
+
+The plugin supports both coordinate-based and overlap-based tracking. Overlap-based tracking requires more computation, but can also be used in particularly complicated data for individual cells.
+In our experience, coordinate-based tracking has proven itself in cases with reliable segmentation. Overlap-based tracking serves as a useful complement in cases where the segmentation is not of sufficient quality.
+
+(...)
+
+#### Manual curation
+
+(...)
+
+### Analysis
+
+The plugin supports the calculation of various metrics, which can be divided into two categories: migration-based (such as speed, direction, ...) and cell-based (such as size, eccentricity, ...). Through the use of these metrics, a comprehensive understanding of the available data can be obtained.
+
+(...)
+
+### Evaluation
+
+To be aware of the accuracy of your automatic tracking and segmentation results, we have implemented an evaluation function based on [this manuscript](https://doi.org/10.1371/journal.pone.0144959). Evaluation is always carried out against the latest results of automatic segmentation and automatic tracking or previously created results loaded via the plugin's own load function. We may implement the option to evaluate external segmentations in the future, but for now you can use save and load as a workaround.
+
+To evaluate results, at least 2 consecutive frames must first be corrected manually. The plugin saves the previously mentioned automatic or loaded results in the background, so no activation via button or similar is necessary before manual correction.
+
+(...)
+
+
+#### Segmentation evaluation
+
+(...)
+
+#### Tracking evaluation
+
+(...)
+
+false positives:
+	check if cell from eval has a match > .4 IoU. If no, check if cell has second highest match >= .2 IoU. If no, then fp
+	
+false negatives:
+	check if cell from gt has a match > .4. If no, then fn.
+	check if matched cell maxIoU is higher than match. If yes, then fn.
+	check if matched cell top 2 maxIoU are equal. If yes, then half fn (this will apply for both cells)
+	
+split cell:
+	check if cell from eval has more than one match, and if second highest match is >= .2 IoU. If yes, then sc
+	
+added edge:
+	check if a connection in gt has both cells matched in eval & the matched cells are connected. if no, then ae
+	
+deleted edge:
+	check if a connection in eval has both cells matched in gt & the matched cells are connected. if no, then de
+
+
+## Hotkeys
+
+Here's an overview of the hotkeys. All of them can also be found in the corresponding tooltips. 
+
+- `?` - ? 
+
+## Development plan
+
+We will continue to develop the plugin and implement new features in the future. Some of our plans in arbitrary order:
+
+- Support of lineages
+- Support training custom Cellpose models within the plugin
+- Model optimization to further optimize segmentation computation
+- Support evaluation of external segmentations
+- ...
+
+If you have a feature request, please [file an issue].
+
+## Resources
+
+The following resources may be of interest:
+
+- [Cellpose]()
+
+## Contributing
+
+Contributions are very welcome. Tests can be run with [tox], please ensure
+the coverage at least stays the same before you submit a pull request.
+
+## License
+
+Distributed under the terms of the [BSD-3] license,
+"mmv_hitl4trk" is free and open source software
+
+## Issues
+
+If you encounter any problems, please [file an issue] along with a detailed description.
+
+[napari]: https://github.com/napari/napari
+[Cookiecutter]: https://github.com/audreyr/cookiecutter
+[@napari]: https://github.com/napari
+[MIT]: http://opensource.org/licenses/MIT
+[BSD-3]: http://opensource.org/licenses/BSD-3-Clause
+[GNU GPL v3.0]: http://www.gnu.org/licenses/gpl-3.0.txt
+[GNU LGPL v3.0]: http://www.gnu.org/licenses/lgpl-3.0.txt
+[Apache Software License 2.0]: http://www.apache.org/licenses/LICENSE-2.0
+[Mozilla Public License 2.0]: https://www.mozilla.org/media/MPL/2.0/index.txt
+[cookiecutter-napari-plugin]: https://github.com/napari/cookiecutter-napari-plugin
+
+[file an issue]: https://github.com/MMV-Lab/mmv_hitl4trk/issues
+
+[napari]: https://github.com/napari/napari
+[tox]: https://tox.readthedocs.io/en/latest/
+[pip]: https://pypi.org/project/pip/
+[PyPI]: https://pypi.org/